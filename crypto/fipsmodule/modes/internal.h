--- conflicted
+++ resolved
@@ -253,13 +253,6 @@
 void gcm_ghash_clmul(uint64_t Xi[2], const u128 Htable[16], const uint8_t *inp,
                      size_t len);
 
-<<<<<<< HEAD
-OPENSSL_INLINE char gcm_ssse3_capable(void) {
-  return (OPENSSL_ia32cap_P[1] & (1 << (41 - 32))) != 0;
-}
-
-=======
->>>>>>> c7a3c465
 // |gcm_gmult_ssse3| and |gcm_ghash_ssse3| require |Htable| to be
 // 16-byte-aligned, but |gcm_init_ssse3| does not.
 void gcm_init_ssse3(u128 Htable[16], const uint64_t Xi[2]);
