include_directories(../include)

if(NOT OPENSSL_NO_ASM)
  if(UNIX)
    if(ARCH STREQUAL "aarch64")
      # The "armx" Perl scripts look for "64" in the style argument
      # in order to decide whether to generate 32- or 64-bit asm.
      if(APPLE)
        set(PERLASM_STYLE ios64)
      else()
        set(PERLASM_STYLE linux64)
      endif()
    elseif(ARCH STREQUAL "arm")
      if(APPLE)
        set(PERLASM_STYLE ios32)
      else()
        set(PERLASM_STYLE linux32)
      endif()
    elseif(ARCH STREQUAL "ppc64le")
      set(PERLASM_STYLE linux64le)
    else()
      if(ARCH STREQUAL "x86")
        set(PERLASM_FLAGS "-fPIC -DOPENSSL_IA32_SSE2")
      endif()
      if(APPLE)
        set(PERLASM_STYLE macosx)
      else()
        set(PERLASM_STYLE elf)
      endif()
    endif()
    set(ASM_EXT S)
    enable_language(ASM)
    set(CMAKE_ASM_FLAGS "${CMAKE_ASM_FLAGS} -Wa,--noexecstack")

    # Clang's integerated assembler does not support debug symbols.
    if(NOT CMAKE_ASM_COMPILER_ID MATCHES "Clang")
      set(CMAKE_ASM_FLAGS "${CMAKE_ASM_FLAGS} -Wa,-g")
    endif()

    # CMake does not add -isysroot and -arch flags to assembly.
    if(APPLE)
      if(CMAKE_OSX_SYSROOT)
        set(CMAKE_ASM_FLAGS "${CMAKE_ASM_FLAGS} -isysroot \"${CMAKE_OSX_SYSROOT}\"")
      endif()
      foreach(arch ${CMAKE_OSX_ARCHITECTURES})
        set(CMAKE_ASM_FLAGS "${CMAKE_ASM_FLAGS} -arch ${arch}")
      endforeach()
    endif()
  else()
    if(ARCH STREQUAL "aarch64")
      set(PERLASM_STYLE win64)
      set(ASM_EXT S)
      enable_language(ASM)
    else()
      if(ARCH STREQUAL "x86_64")
        set(PERLASM_STYLE nasm)
      else()
        set(PERLASM_STYLE win32n)
        set(PERLASM_FLAGS "-DOPENSSL_IA32_SSE2")
      endif()
      set(CMAKE_ASM_NASM_FLAGS "${CMAKE_ASM_NASM_FLAGS} -gcv8")

      # On Windows, we use the NASM output.
      set(ASM_EXT asm)
      enable_language(ASM_NASM)
    endif()
  endif()
endif()

if(PERL_EXECUTABLE)
  function(perlasm dest src)
    get_filename_component(dir ${dest} DIRECTORY)
    if (dir STREQUAL "")
      set(dir ".")
    endif()

    if(MY_ASSEMBLER_IS_TOO_OLD_FOR_AVX)
      set(PERLASM_FLAGS "${PERLASM_FLAGS} -DMY_ASSEMBLER_IS_TOO_OLD_FOR_AVX")
    endif()

    add_custom_command(
      OUTPUT ${dest}
      COMMAND ${CMAKE_COMMAND} -E make_directory ${dir}
      COMMAND ${PERL_EXECUTABLE} ${CMAKE_CURRENT_SOURCE_DIR}/${src} ${PERLASM_STYLE} ${dest} ${PERLASM_FLAGS}
      DEPENDS
      ${src}
      ${PROJECT_SOURCE_DIR}/crypto/perlasm/arm-xlate.pl
      ${PROJECT_SOURCE_DIR}/crypto/perlasm/ppc-xlate.pl
      ${PROJECT_SOURCE_DIR}/crypto/perlasm/x86_64-xlate.pl
      ${PROJECT_SOURCE_DIR}/crypto/perlasm/x86asm.pl
      ${PROJECT_SOURCE_DIR}/crypto/perlasm/x86gas.pl
      ${PROJECT_SOURCE_DIR}/crypto/perlasm/x86masm.pl
      ${PROJECT_SOURCE_DIR}/crypto/perlasm/x86nasm.pl
      WORKING_DIRECTORY .
    )
  endfunction()
  perlasm(chacha/chacha-armv4.${ASM_EXT} chacha/asm/chacha-armv4.pl)
  perlasm(chacha/chacha-armv8.${ASM_EXT} chacha/asm/chacha-armv8.pl)
  perlasm(chacha/chacha-x86.${ASM_EXT} chacha/asm/chacha-x86.pl)
  perlasm(chacha/chacha-x86_64.${ASM_EXT} chacha/asm/chacha-x86_64.pl)
  perlasm(cipher_extra/aes128gcmsiv-x86_64.${ASM_EXT} cipher_extra/asm/aes128gcmsiv-x86_64.pl)
  perlasm(cipher_extra/chacha20_poly1305_x86_64.${ASM_EXT} cipher_extra/asm/chacha20_poly1305_x86_64.pl)
  perlasm(cipher_extra/chacha20_poly1305_armv8.${ASM_EXT} cipher_extra/asm/chacha20_poly1305_armv8.pl)
  perlasm(test/trampoline-armv4.${ASM_EXT} test/asm/trampoline-armv4.pl)
  perlasm(test/trampoline-armv8.${ASM_EXT} test/asm/trampoline-armv8.pl)
  perlasm(test/trampoline-ppc.${ASM_EXT} test/asm/trampoline-ppc.pl)
  perlasm(test/trampoline-x86.${ASM_EXT} test/asm/trampoline-x86.pl)
  perlasm(test/trampoline-x86_64.${ASM_EXT} test/asm/trampoline-x86_64.pl)

else()
  if(APPLE AND ${ARCH} STREQUAL "aarch64")
    set(ASSEMBLY_SOURCE ${GENERATE_CODE_ROOT}/ios-aarch64/crypto/)
  elseif(APPLE AND ${ARCH} STREQUAL "arm")
    set(ASSEMBLY_SOURCE ${GENERATE_CODE_ROOT}/ios-arm/crypto/)
  elseif(APPLE)
    set(ASSEMBLY_SOURCE ${GENERATE_CODE_ROOT}/mac-${ARCH}/crypto/)
  elseif(UNIX)
    if(${ARCH} STREQUAL "generic")
      message(STATUS "Detected generic linux platform. No assembly files will be included.")
    else()
      set(ASSEMBLY_SOURCE ${GENERATE_CODE_ROOT}/linux-${ARCH}/crypto/)
    endif()
  elseif(WIN32)
    set(ASSEMBLY_SOURCE ${GENERATE_CODE_ROOT}/win-${ARCH}/crypto/)
  endif()

  if(DEFINED ASSEMBLY_SOURCE)
    message("Copying platform assembly files from ${ASSEMBLY_SOURCE} to ${CMAKE_CURRENT_BINARY_DIR}")
    file(COPY ${ASSEMBLY_SOURCE}/ DESTINATION ${CMAKE_CURRENT_BINARY_DIR})
  endif()

endif()
add_subdirectory(fipsmodule)

if(FIPS_DELOCATE OR FIPS_SHARED)
  SET_SOURCE_FILES_PROPERTIES(fipsmodule/bcm.o PROPERTIES EXTERNAL_OBJECT true)
  SET_SOURCE_FILES_PROPERTIES(fipsmodule/bcm.o PROPERTIES GENERATED true)

  set(
    CRYPTO_FIPS_OBJECTS

    fipsmodule/bcm.o
  )
endif()

if(ARCH STREQUAL "arm")
  set(
    CRYPTO_ARCH_SOURCES

    chacha/chacha-armv4.${ASM_EXT}
    curve25519/asm/x25519-asm-arm.S
    poly1305/poly1305_arm_asm.S
    test/trampoline-armv4.${ASM_EXT}
  )
endif()

if(ARCH STREQUAL "aarch64")
  set(
    CRYPTO_ARCH_SOURCES

    chacha/chacha-armv8.${ASM_EXT}
    test/trampoline-armv8.${ASM_EXT}
    cipher_extra/chacha20_poly1305_armv8.${ASM_EXT}
  )
endif()

if(ARCH STREQUAL "ppc64le")
  set(
    CRYPTO_ARCH_SOURCES

    test/trampoline-ppc.${ASM_EXT}
  )
endif()

if(ARCH STREQUAL "x86")
  set(
    CRYPTO_ARCH_SOURCES

    chacha/chacha-x86.${ASM_EXT}
    test/trampoline-x86.${ASM_EXT}
  )
endif()

if(ARCH STREQUAL "x86_64")
  set(
    CRYPTO_ARCH_SOURCES

    chacha/chacha-x86_64.${ASM_EXT}
    cipher_extra/chacha20_poly1305_x86_64.${ASM_EXT}
    cipher_extra/aes128gcmsiv-x86_64.${ASM_EXT}
    test/trampoline-x86_64.${ASM_EXT}
    hrss/asm/poly_rq_mul.S
  )
endif()

if(GO_EXECUTABLE)
  add_custom_command(
    OUTPUT err_data.c
    COMMAND ${GO_EXECUTABLE} run err_data_generate.go > ${CMAKE_CURRENT_BINARY_DIR}/err_data.c
    DEPENDS
    err/err_data_generate.go
    err/asn1.errordata
    err/bio.errordata
    err/bn.errordata
    err/cipher.errordata
    err/conf.errordata
    err/dh.errordata
    err/digest.errordata
    err/dsa.errordata
    err/ecdh.errordata
    err/ecdsa.errordata
    err/ec.errordata
    err/engine.errordata
    err/evp.errordata
    err/hkdf.errordata
    err/obj.errordata
    err/ocsp.errordata
    err/pem.errordata
    err/pkcs7.errordata
    err/pkcs8.errordata
    err/rsa.errordata
    err/ssl.errordata
    err/trust_token.errordata
    err/x509.errordata
    err/x509v3.errordata
    WORKING_DIRECTORY ${CMAKE_CURRENT_SOURCE_DIR}/err
  )
else()
  file(COPY ${GENERATE_CODE_ROOT}/err_data.c DESTINATION ${CMAKE_CURRENT_BINARY_DIR}/)
endif()

add_library(
  crypto_objects
  OBJECT
  asn1/a_bitstr.c
  asn1/a_bool.c
  asn1/a_d2i_fp.c
  asn1/a_dup.c
  asn1/a_gentm.c
  asn1/a_i2d_fp.c
  asn1/a_int.c
  asn1/a_mbstr.c
  asn1/a_object.c
  asn1/a_octet.c
  asn1/a_print.c
  asn1/a_strex.c
  asn1/a_strnid.c
  asn1/a_time.c
  asn1/a_type.c
  asn1/a_utctm.c
  asn1/a_utf8.c
  asn1/asn1_lib.c
  asn1/asn1_par.c
  asn1/asn_pack.c
  asn1/f_int.c
  asn1/f_string.c
  asn1/tasn_dec.c
  asn1/tasn_enc.c
  asn1/tasn_fre.c
  asn1/tasn_new.c
  asn1/tasn_typ.c
  asn1/tasn_utl.c
  asn1/time_support.c
  base64/base64.c
  bio/bio.c
  bio/bio_mem.c
  bio/connect.c
  bio/fd.c
  bio/file.c
  bio/hexdump.c
  bio/pair.c
  bio/printf.c
  bio/socket.c
  bio/socket_helper.c
  blake2/blake2.c
  bn_extra/bn_asn1.c
  bn_extra/convert.c
  buf/buf.c
  bytestring/asn1_compat.c
  bytestring/ber.c
  bytestring/cbb.c
  bytestring/cbs.c
  bytestring/unicode.c
  chacha/chacha.c
  cipher_extra/cipher_extra.c
  cipher_extra/derive_key.c
  cipher_extra/e_aesctrhmac.c
  cipher_extra/e_aesgcmsiv.c
  cipher_extra/e_chacha20poly1305.c
  cipher_extra/e_des.c
  cipher_extra/e_null.c
  cipher_extra/e_rc2.c
  cipher_extra/e_rc4.c
  cipher_extra/e_tls.c
  cipher_extra/tls_cbc.c
  conf/conf.c
  crypto.c
  curve25519/curve25519.c
  curve25519/spake25519.c
  des/des.c
  dh_extra/params.c
  dh_extra/dh_asn1.c
  digest_extra/digest_extra.c
  dsa/dsa.c
  dsa/dsa_asn1.c
  ecdh_extra/ecdh_extra.c
  ecdsa_extra/ecdsa_asn1.c
  ec_extra/ec_asn1.c
  ec_extra/ec_derive.c
  ec_extra/hash_to_curve.c
  err/err.c
  err_data.c
  engine/engine.c
  evp_extra/evp_asn1.c
  evp_extra/p_dsa_asn1.c
  evp_extra/p_ec_asn1.c
  evp_extra/p_ed25519.c
  evp_extra/p_ed25519_asn1.c
  evp_extra/p_rsa_asn1.c
  evp_extra/p_x25519.c
  evp_extra/p_x25519_asn1.c
  evp_extra/p_methods.c
  evp_extra/pbkdf.c
  evp_extra/print.c
  evp_extra/scrypt.c
  evp_extra/sign.c
  ex_data.c
  hkdf/hkdf.c
  hpke/hpke.c
  hrss/hrss.c
  lhash/lhash.c
  mem.c
  obj/obj.c
  obj/obj_xref.c
  ocsp/ocsp_asn.c
  ocsp/ocsp_client.c
  ocsp/ocsp_lib.c
  ocsp/ocsp_verify.c
  pem/pem_all.c
  pem/pem_info.c
  pem/pem_lib.c
  pem/pem_oth.c
  pem/pem_pk8.c
  pem/pem_pkey.c
  pem/pem_x509.c
  pem/pem_xaux.c
  pkcs7/pkcs7.c
  pkcs7/pkcs7_x509.c
  pkcs8/pkcs8.c
  pkcs8/pkcs8_x509.c
  pkcs8/p5_pbev2.c
  poly1305/poly1305.c
  poly1305/poly1305_arm.c
  poly1305/poly1305_vec.c
  pool/pool.c
  rand_extra/deterministic.c
  rand_extra/forkunsafe.c
  rand_extra/fuchsia.c
  rand_extra/rand_extra.c
  rand_extra/windows.c
  rc4/rc4.c
  refcount_c11.c
  refcount_lock.c
  rsa_extra/rsa_asn1.c
  rsa_extra/rsassa_pss_asn1.c
  rsa_extra/rsa_print.c
  stack/stack.c
  siphash/siphash.c
  thread.c
  thread_none.c
  thread_pthread.c
  thread_win.c
  trust_token/pmbtoken.c
  trust_token/trust_token.c
  trust_token/voprf.c
  x509/a_digest.c
  x509/a_sign.c
  x509/a_verify.c
  x509/algorithm.c
  x509/asn1_gen.c
  x509/by_dir.c
  x509/by_file.c
  x509/i2d_pr.c
  x509/name_print.c
  x509/rsa_pss.c
  x509/t_crl.c
  x509/t_req.c
  x509/t_x509.c
  x509/t_x509a.c
  x509/x509.c
  x509/x509_att.c
  x509/x509_cmp.c
  x509/x509_d2.c
  x509/x509_def.c
  x509/x509_ext.c
  x509/x509_lu.c
  x509/x509_obj.c
  x509/x509_req.c
  x509/x509_set.c
  x509/x509_trs.c
  x509/x509_txt.c
  x509/x509_v3.c
  x509/x509_vfy.c
  x509/x509_vpm.c
  x509/x509cset.c
  x509/x509name.c
  x509/x509rset.c
  x509/x509spki.c
  x509/x_algor.c
  x509/x_all.c
  x509/x_attrib.c
  x509/x_crl.c
  x509/x_exten.c
  x509/x_info.c
  x509/x_name.c
  x509/x_pkey.c
  x509/x_pubkey.c
  x509/x_req.c
  x509/x_sig.c
  x509/x_spki.c
  x509/x_val.c
  x509/x_x509.c
  x509/x_x509a.c
  x509v3/pcy_cache.c
  x509v3/pcy_data.c
  x509v3/pcy_lib.c
  x509v3/pcy_map.c
  x509v3/pcy_node.c
  x509v3/pcy_tree.c
  x509v3/v3_akey.c
  x509v3/v3_akeya.c
  x509v3/v3_alt.c
  x509v3/v3_bcons.c
  x509v3/v3_bitst.c
  x509v3/v3_conf.c
  x509v3/v3_cpols.c
  x509v3/v3_crld.c
  x509v3/v3_enum.c
  x509v3/v3_extku.c
  x509v3/v3_genn.c
  x509v3/v3_ia5.c
  x509v3/v3_info.c
  x509v3/v3_int.c
  x509v3/v3_lib.c
  x509v3/v3_ncons.c
  x509v3/v3_ocsp.c
  x509v3/v3_pci.c
  x509v3/v3_pcia.c
  x509v3/v3_pcons.c
  x509v3/v3_pmaps.c
  x509v3/v3_prn.c
  x509v3/v3_purp.c
  x509v3/v3_skey.c
  x509v3/v3_utl.c

  ${CRYPTO_ARCH_SOURCES}
)

target_compile_definitions(crypto_objects PRIVATE BORINGSSL_IMPLEMENTATION)

function(build_libcrypto name module_source)
  add_library(${name} $<TARGET_OBJECTS:crypto_objects> ${CRYPTO_FIPS_OBJECTS} ${module_source})
  add_dependencies(${name}  global_target)

  if(FIPS_DELOCATE OR FIPS_SHARED)
    add_dependencies(${name} bcm_o_target)
  endif()
  SET_TARGET_PROPERTIES(${name} PROPERTIES LINKER_LANGUAGE C)
  if(WIN32)
    target_link_libraries(${name} PUBLIC ws2_32)
  endif()
  if(NOT WIN32 AND NOT ANDROID)
    target_link_libraries(${name} PUBLIC pthread)
  endif()

  if(FIPS)
    target_link_libraries(${name} PRIVATE jitterentropy)
  endif()
  target_include_directories(${name} SYSTEM PUBLIC
          $<BUILD_INTERFACE:${CMAKE_CURRENT_SOURCE_DIR}/../include>
          $<INSTALL_INTERFACE:include>)
endfunction()

build_libcrypto(crypto $<TARGET_OBJECTS:fipsmodule>)

if(FIPS_SHARED)
<<<<<<< HEAD
  # Rewrite libcrypto.so (or libcrypto.dylib) to inject the correct module
  # hash value. For now we support the FIPS build only on Linux, macOS and iOS.

  if (APPLE)
    set(INJECT_HASH_APPLE_FLAG "-apple")
  endif()

  add_custom_command(
    TARGET crypto POST_BUILD
    COMMAND ${GO_EXECUTABLE} run
    ${PROJECT_SOURCE_DIR}/util/fipstools/inject_hash/inject_hash.go
    -o $<TARGET_FILE:crypto> -in-object $<TARGET_FILE:crypto>
    -sha256 ${INJECT_HASH_APPLE_FLAG}
=======
  # Rewrite libcrypto.so to inject the correct module hash value. This assumes
  # UNIX-style library naming, but we only support FIPS mode on Linux anyway.
  add_custom_command(
    TARGET crypto POST_BUILD
    COMMAND ${GO_EXECUTABLE} run
    ${CMAKE_CURRENT_SOURCE_DIR}/../util/fipstools/inject_hash/inject_hash.go
    -o libcrypto.so -in-object libcrypto.so
>>>>>>> f7e1a94b
    # The DEPENDS argument to a POST_BUILD rule appears to be ignored. Thus
    # go_executable isn't used (as it doesn't get built), but we list this
    # dependency anyway in case it starts working in some CMake version.
    DEPENDS ../util/fipstools/inject_hash/inject_hash.go
    WORKING_DIRECTORY ${PROJECT_SOURCE_DIR}
  )
endif()




# Every target depends on crypto, so we add libcxx as a dependency here to
# simplify injecting it everywhere.
if(USE_CUSTOM_LIBCXX)
  install(TARGETS libcxx libcxxabi
          EXPORT crypto-targets
          ARCHIVE DESTINATION ${CMAKE_INSTALL_LIBDIR}
          LIBRARY DESTINATION ${CMAKE_INSTALL_LIBDIR}
  )
  target_link_libraries(crypto PUBLIC libcxx)
endif()

if(BUILD_TESTING)
  add_subdirectory(test)

  # urandom_test is a separate binary because it needs to be able to observe the
  # PRNG initialisation, which means that it can't have other tests running before
  # it does.
  add_executable(
    ${RANDOM_TEST_EXEC}

    fipsmodule/rand/urandom_test.cc
  )

  # When using CPU Jitter as the entropy source (only in FIPS build)
  # urandom_test should not be performed so we pass the compilation flag
  # and handle it in urandom_test.cc
  if(JITTER_ENTROPY)
    target_compile_options(${RANDOM_TEST_EXEC} PUBLIC -DJITTER_ENTROPY)
  endif()

  target_link_libraries(${RANDOM_TEST_EXEC} test_support_lib boringssl_gtest crypto)

  add_dependencies(${RANDOM_TEST_EXEC} global_target)
  add_dependencies(all_tests ${RANDOM_TEST_EXEC})

  add_executable(
    ${CRYPTO_TEST_EXEC}

    abi_self_test.cc
    asn1/asn1_test.cc
    base64/base64_test.cc
    bio/bio_test.cc
    blake2/blake2_test.cc
    buf/buf_test.cc
    bytestring/bytestring_test.cc
    chacha/chacha_test.cc
    cipher_extra/aead_test.cc
    cipher_extra/cipher_test.cc
    compiler_test.cc
    conf/conf_test.cc
    constant_time_test.cc
    crypto_test.cc
    curve25519/ed25519_test.cc
    curve25519/spake25519_test.cc
    curve25519/x25519_test.cc
    ecdh_extra/ecdh_test.cc
    dh_extra/dh_test.cc
    digest_extra/digest_test.cc
    dsa/dsa_test.cc
    err/err_test.cc
    evp_extra/evp_extra_test.cc
    evp_extra/evp_test.cc
    evp_extra/pbkdf_test.cc
    evp_extra/scrypt_test.cc
    fipsmodule/aes/aes_test.cc
    fipsmodule/bn/bn_test.cc
    fipsmodule/cmac/cmac_test.cc
    fipsmodule/ec/ec_test.cc
    fipsmodule/ec/p256-nistz_test.cc
    fipsmodule/ecdsa/ecdsa_test.cc
    fipsmodule/md5/md5_test.cc
    fipsmodule/modes/gcm_test.cc
    fipsmodule/rand/ctrdrbg_test.cc
    fipsmodule/rand/cpu_jitter_test.cc
    fipsmodule/rand/fork_detect_test.cc
    fipsmodule/service_indicator/service_indicator_test.cc
    fipsmodule/sha/sha_test.cc
    fipsmodule/cpucap/cpu_arm_linux_test.cc
    hkdf/hkdf_test.cc
    hpke/hpke_test.cc
    hmac_extra/hmac_test.cc
    hrss/hrss_test.cc
    impl_dispatch_test.cc
    lhash/lhash_test.cc
    obj/obj_test.cc
    ocsp/ocsp_test.cc
    pem/pem_test.cc
    pkcs7/pkcs7_test.cc
    pkcs8/pkcs8_test.cc
    pkcs8/pkcs12_test.cc
    poly1305/poly1305_test.cc
    pool/pool_test.cc
    rand_extra/rand_test.cc
    refcount_test.cc
    rsa_extra/rsa_test.cc
    rsa_extra/rsassa_pss_asn1_test.cc
    self_test.cc
    stack/stack_test.cc
    siphash/siphash_test.cc
    test/file_test_gtest.cc
    thread_test.cc
    trust_token/trust_token_test.cc
    x509/x509_test.cc
    x509/x509_time_test.cc
    x509v3/tab_test.cc

    $<TARGET_OBJECTS:crypto_test_data>
    $<TARGET_OBJECTS:boringssl_gtest_main>
  )

  add_dependencies(${CRYPTO_TEST_EXEC} global_target)

  target_link_libraries(${CRYPTO_TEST_EXEC} test_support_lib boringssl_gtest crypto)
  if(FIPS)
    target_link_libraries(${CRYPTO_TEST_EXEC} jitterentropy)
    add_dependencies(${CRYPTO_TEST_EXEC} jitterentropy)
  endif()
  if(WIN32)
    target_link_libraries(${CRYPTO_TEST_EXEC} ws2_32)
  endif()
  add_dependencies(all_tests ${CRYPTO_TEST_EXEC})
endif()

install(TARGETS crypto
        EXPORT crypto-targets
        ARCHIVE DESTINATION ${CMAKE_INSTALL_LIBDIR}
        LIBRARY DESTINATION ${CMAKE_INSTALL_LIBDIR})

configure_file("cmake/crypto-config.cmake"
    "${CMAKE_CURRENT_BINARY_DIR}/crypto-config.cmake"
    @ONLY)

install(FILES "${CMAKE_CURRENT_BINARY_DIR}/crypto-config.cmake"
    DESTINATION "${CMAKE_INSTALL_LIBDIR}/crypto/cmake"
    COMPONENT Development)

if (BUILD_SHARED_LIBS)
   set (TARGET_DIR "shared")
else()
   set (TARGET_DIR "static")
endif()

install(EXPORT crypto-targets
    DESTINATION "${CMAKE_INSTALL_LIBDIR}/crypto/cmake/${TARGET_DIR}"
    NAMESPACE AWS::
    COMPONENT Development)<|MERGE_RESOLUTION|>--- conflicted
+++ resolved
@@ -484,7 +484,6 @@
 build_libcrypto(crypto $<TARGET_OBJECTS:fipsmodule>)
 
 if(FIPS_SHARED)
-<<<<<<< HEAD
   # Rewrite libcrypto.so (or libcrypto.dylib) to inject the correct module
   # hash value. For now we support the FIPS build only on Linux, macOS and iOS.
 
@@ -497,16 +496,7 @@
     COMMAND ${GO_EXECUTABLE} run
     ${PROJECT_SOURCE_DIR}/util/fipstools/inject_hash/inject_hash.go
     -o $<TARGET_FILE:crypto> -in-object $<TARGET_FILE:crypto>
-    -sha256 ${INJECT_HASH_APPLE_FLAG}
-=======
-  # Rewrite libcrypto.so to inject the correct module hash value. This assumes
-  # UNIX-style library naming, but we only support FIPS mode on Linux anyway.
-  add_custom_command(
-    TARGET crypto POST_BUILD
-    COMMAND ${GO_EXECUTABLE} run
-    ${CMAKE_CURRENT_SOURCE_DIR}/../util/fipstools/inject_hash/inject_hash.go
-    -o libcrypto.so -in-object libcrypto.so
->>>>>>> f7e1a94b
+    ${INJECT_HASH_APPLE_FLAG}
     # The DEPENDS argument to a POST_BUILD rule appears to be ignored. Thus
     # go_executable isn't used (as it doesn't get built), but we list this
     # dependency anyway in case it starts working in some CMake version.
