--- conflicted
+++ resolved
@@ -290,17 +290,6 @@
   cipher_extra/e_tls.c
   cipher_extra/tls_cbc.c
   conf/conf.c
-<<<<<<< HEAD
-=======
-  cpu_aarch64_apple.c
-  cpu_aarch64_fuchsia.c
-  cpu_aarch64_linux.c
-  cpu_aarch64_win.c
-  cpu_arm_linux.c
-  cpu_arm.c
-  cpu_intel.c
-  cpu_ppc64le.c
->>>>>>> 0354b79d
   crypto.c
   curve25519/curve25519.c
   curve25519/spake25519.c
@@ -526,89 +515,11 @@
 if(BUILD_TESTING)
   add_subdirectory(test)
 
-<<<<<<< HEAD
   # urandom_test is a separate binary because it needs to be able to observe the
   # PRNG initialisation, which means that it can't have other tests running before
   # it does.
   add_executable(
     urandom_test
-=======
-target_link_libraries(urandom_test test_support_lib boringssl_gtest crypto)
-
-add_dependencies(urandom_test global_target)
-add_dependencies(all_tests urandom_test)
-
-add_executable(
-  crypto_test
-
-  abi_self_test.cc
-  asn1/asn1_test.cc
-  base64/base64_test.cc
-  bio/bio_test.cc
-  blake2/blake2_test.cc
-  buf/buf_test.cc
-  bytestring/bytestring_test.cc
-  chacha/chacha_test.cc
-  cipher_extra/aead_test.cc
-  cipher_extra/cipher_test.cc
-  cmac/cmac_test.cc
-  compiler_test.cc
-  conf/conf_test.cc
-  constant_time_test.cc
-  cpu_arm_linux_test.cc
-  crypto_test.cc
-  curve25519/ed25519_test.cc
-  curve25519/spake25519_test.cc
-  curve25519/x25519_test.cc
-  ecdh_extra/ecdh_test.cc
-  dh_extra/dh_test.cc
-  digest_extra/digest_test.cc
-  dsa/dsa_test.cc
-  err/err_test.cc
-  evp/evp_extra_test.cc
-  evp/evp_test.cc
-  evp/pbkdf_test.cc
-  evp/scrypt_test.cc
-  fipsmodule/aes/aes_test.cc
-  fipsmodule/bn/bn_test.cc
-  fipsmodule/ec/ec_test.cc
-  fipsmodule/ec/p256-x86_64_test.cc
-  fipsmodule/ecdsa/ecdsa_test.cc
-  fipsmodule/md5/md5_test.cc
-  fipsmodule/modes/gcm_test.cc
-  fipsmodule/rand/ctrdrbg_test.cc
-  fipsmodule/rand/fork_detect_test.cc
-  fipsmodule/sha/sha_test.cc
-  hkdf/hkdf_test.cc
-  hpke/hpke_test.cc
-  hmac_extra/hmac_test.cc
-  hrss/hrss_test.cc
-  impl_dispatch_test.cc
-  lhash/lhash_test.cc
-  obj/obj_test.cc
-  pem/pem_test.cc
-  pkcs7/pkcs7_test.cc
-  pkcs8/pkcs8_test.cc
-  pkcs8/pkcs12_test.cc
-  poly1305/poly1305_test.cc
-  pool/pool_test.cc
-  rand_extra/rand_test.cc
-  refcount_test.cc
-  rsa_extra/rsa_test.cc
-  self_test.cc
-  stack/stack_test.cc
-  siphash/siphash_test.cc
-  test/file_test_gtest.cc
-  thread_test.cc
-  trust_token/trust_token_test.cc
-  x509/x509_test.cc
-  x509/x509_time_test.cc
-  x509v3/tab_test.cc
-
-  $<TARGET_OBJECTS:crypto_test_data>
-  $<TARGET_OBJECTS:boringssl_gtest_main>
-)
->>>>>>> 0354b79d
 
     fipsmodule/rand/urandom_test.cc
   )
@@ -667,7 +578,7 @@
     fipsmodule/rand/fork_detect_test.cc
     fipsmodule/service_indicator/service_indicator_test.cc
     fipsmodule/sha/sha_test.cc
-    fipsmodule/cpucap/cpu-arm-linux_test.cc
+    fipsmodule/cpucap/cpu_arm_linux_test.cc
     hkdf/hkdf_test.cc
     hpke/hpke_test.cc
     hmac_extra/hmac_test.cc
