/* Copyright (C) 1995-1998 Eric Young (eay@cryptsoft.com)
 * All rights reserved.
 *
 * This package is an SSL implementation written
 * by Eric Young (eay@cryptsoft.com).
 * The implementation was written so as to conform with Netscapes SSL.
 *
 * This library is free for commercial and non-commercial use as long as
 * the following conditions are aheared to.  The following conditions
 * apply to all code found in this distribution, be it the RC4, RSA,
 * lhash, DES, etc., code; not just the SSL code.  The SSL documentation
 * included with this distribution is covered by the same copyright terms
 * except that the holder is Tim Hudson (tjh@cryptsoft.com).
 *
 * Copyright remains Eric Young's, and as such any Copyright notices in
 * the code are not to be removed.
 * If this package is used in a product, Eric Young should be given attribution
 * as the author of the parts of the library used.
 * This can be in the form of a textual message at program startup or
 * in documentation (online or textual) provided with the package.
 *
 * Redistribution and use in source and binary forms, with or without
 * modification, are permitted provided that the following conditions
 * are met:
 * 1. Redistributions of source code must retain the copyright
 *    notice, this list of conditions and the following disclaimer.
 * 2. Redistributions in binary form must reproduce the above copyright
 *    notice, this list of conditions and the following disclaimer in the
 *    documentation and/or other materials provided with the distribution.
 * 3. All advertising materials mentioning features or use of this software
 *    must display the following acknowledgement:
 *    "This product includes cryptographic software written by
 *     Eric Young (eay@cryptsoft.com)"
 *    The word 'cryptographic' can be left out if the rouines from the library
 *    being used are not cryptographic related :-).
 * 4. If you include any Windows specific code (or a derivative thereof) from
 *    the apps directory (application code) you must include an acknowledgement:
 *    "This product includes software written by Tim Hudson (tjh@cryptsoft.com)"
 *
 * THIS SOFTWARE IS PROVIDED BY ERIC YOUNG ``AS IS'' AND
 * ANY EXPRESS OR IMPLIED WARRANTIES, INCLUDING, BUT NOT LIMITED TO, THE
 * IMPLIED WARRANTIES OF MERCHANTABILITY AND FITNESS FOR A PARTICULAR PURPOSE
 * ARE DISCLAIMED.  IN NO EVENT SHALL THE AUTHOR OR CONTRIBUTORS BE LIABLE
 * FOR ANY DIRECT, INDIRECT, INCIDENTAL, SPECIAL, EXEMPLARY, OR CONSEQUENTIAL
 * DAMAGES (INCLUDING, BUT NOT LIMITED TO, PROCUREMENT OF SUBSTITUTE GOODS
 * OR SERVICES; LOSS OF USE, DATA, OR PROFITS; OR BUSINESS INTERRUPTION)
 * HOWEVER CAUSED AND ON ANY THEORY OF LIABILITY, WHETHER IN CONTRACT, STRICT
 * LIABILITY, OR TORT (INCLUDING NEGLIGENCE OR OTHERWISE) ARISING IN ANY WAY
 * OUT OF THE USE OF THIS SOFTWARE, EVEN IF ADVISED OF THE POSSIBILITY OF
 * SUCH DAMAGE.
 *
 * The licence and distribution terms for any publically available version or
 * derivative of this code cannot be changed.  i.e. this code cannot simply be
 * copied and put under another distribution licence
 * [including the GNU Public Licence.] */

#ifndef OPENSSL_HEADER_TYPE_CHECK_H
#define OPENSSL_HEADER_TYPE_CHECK_H

#include <openssl/base.h>

#if defined(__cplusplus)
extern "C" {
#endif

<<<<<<< HEAD
// Previously we defined |OPENSSL_STATIC_ASSERT| to use one of two keywords:
// |Static_assert| or |static_assert|. The latter was used if we were compiling
// a C++ translation unit or on Windows (excluding when using a Clang compiler).
// The former was used in other cases. However, these two keywords are not
// defined before C11. So, we can't rely on these when we want to be C99
// compliant. If we at some point decide that we want to only be compliant with
// C11 (and up), we can reintroduce these keywords. Instead, use a method that
// is guaranteed to be C99 compliant and still give us an equivalent static
// assert mechanism.
//
// The solution below defines a struct type containing a bit field.
// The name of that type is |static_assertion_msg|. |msg| is a concatenation of
// a user-chosen error (which should be chosen with respect to actual assertion)
// and the line the assertion is defined. This should ensure name uniqueness.
// The width of the bit field is set to 1 or -1, depending on the evaluation of
// the boolean expression |cond|. If the condition is false, the width requested
// is -1, which is illegal and would cause the compiler to throw an error.
//
// An example of an error thrown during compilation:
// ```
// error: negative width in bit-field 
//      'static_assertion_at_line_913_error_is_AEAD_state_is_too_small'
// ```
#define AWSLC_CONCAT(left, right) left##right
#define AWSLC_STATIC_ASSERT_DEFINE(cond, msg) typedef struct { \
        unsigned int AWSLC_CONCAT(static_assertion_, msg) : (cond) ? 1 : - 1; \
    } AWSLC_CONCAT(static_assertion_, msg) OPENSSL_UNUSED;
#define AWSLC_STATIC_ASSERT_ADD_LINE0(cond, suffix) AWSLC_STATIC_ASSERT_DEFINE(cond, AWSLC_CONCAT(at_line_, suffix))
#define AWSLC_STATIC_ASSERT_ADD_LINE1(cond, line, suffix) AWSLC_STATIC_ASSERT_ADD_LINE0(cond, AWSLC_CONCAT(line, suffix))
#define AWSLC_STATIC_ASSERT_ADD_LINE2(cond, suffix) AWSLC_STATIC_ASSERT_ADD_LINE1(cond, __LINE__, suffix)
#define AWSLC_STATIC_ASSERT_ADD_ERROR(cond, suffix) AWSLC_STATIC_ASSERT_ADD_LINE2(cond, AWSLC_CONCAT(_error_is_, suffix))
#define OPENSSL_STATIC_ASSERT(cond, error) AWSLC_STATIC_ASSERT_ADD_ERROR(cond, error)
=======

#if defined(__cplusplus) || (defined(_MSC_VER) && !defined(__clang__))
// In C++ and non-clang MSVC, |static_assert| is a keyword.
#define OPENSSL_STATIC_ASSERT(cond, msg) static_assert(cond, msg)
#else
// C11 defines the |_Static_assert| keyword and the |static_assert| macro in
// assert.h. While the former is available at all versions in Clang and GCC, the
// later depends on libc and, in glibc, depends on being built in C11 mode. We
// require C11 mode to build the library but, for now, do not require it in
// public headers. Use |_Static_assert| directly.
//
// TODO(davidben): In July 2022, if the C11 change has not been reverted, switch
// all uses of this macro within the library to C11 |static_assert|. This macro
// will only be necessary in public headers.
#define OPENSSL_STATIC_ASSERT(cond, msg) _Static_assert(cond, msg)
#endif
>>>>>>> 59e37765

// CHECKED_CAST casts |p| from type |from| to type |to|.
//
// TODO(davidben): Although this macro is not public API and is unused in
// BoringSSL, wpa_supplicant uses it to define its own stacks. Remove this once
// wpa_supplicant has been fixed.
#define CHECKED_CAST(to, from, p) ((to) (1 ? (p) : (from)0))


#if defined(__cplusplus)
}  // extern C
#endif

#endif  // OPENSSL_HEADER_TYPE_CHECK_H<|MERGE_RESOLUTION|>--- conflicted
+++ resolved
@@ -63,7 +63,7 @@
 extern "C" {
 #endif
 
-<<<<<<< HEAD
+
 // Previously we defined |OPENSSL_STATIC_ASSERT| to use one of two keywords:
 // |Static_assert| or |static_assert|. The latter was used if we were compiling
 // a C++ translation unit or on Windows (excluding when using a Clang compiler).
@@ -96,24 +96,6 @@
 #define AWSLC_STATIC_ASSERT_ADD_LINE2(cond, suffix) AWSLC_STATIC_ASSERT_ADD_LINE1(cond, __LINE__, suffix)
 #define AWSLC_STATIC_ASSERT_ADD_ERROR(cond, suffix) AWSLC_STATIC_ASSERT_ADD_LINE2(cond, AWSLC_CONCAT(_error_is_, suffix))
 #define OPENSSL_STATIC_ASSERT(cond, error) AWSLC_STATIC_ASSERT_ADD_ERROR(cond, error)
-=======
-
-#if defined(__cplusplus) || (defined(_MSC_VER) && !defined(__clang__))
-// In C++ and non-clang MSVC, |static_assert| is a keyword.
-#define OPENSSL_STATIC_ASSERT(cond, msg) static_assert(cond, msg)
-#else
-// C11 defines the |_Static_assert| keyword and the |static_assert| macro in
-// assert.h. While the former is available at all versions in Clang and GCC, the
-// later depends on libc and, in glibc, depends on being built in C11 mode. We
-// require C11 mode to build the library but, for now, do not require it in
-// public headers. Use |_Static_assert| directly.
-//
-// TODO(davidben): In July 2022, if the C11 change has not been reverted, switch
-// all uses of this macro within the library to C11 |static_assert|. This macro
-// will only be necessary in public headers.
-#define OPENSSL_STATIC_ASSERT(cond, msg) _Static_assert(cond, msg)
-#endif
->>>>>>> 59e37765
 
 // CHECKED_CAST casts |p| from type |from| to type |to|.
 //
